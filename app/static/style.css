--- conflicted
+++ resolved
@@ -1,9 +1,3 @@
-<<<<<<< HEAD
-@import url('https://fonts.googleapis.com/css2?family=Share+Tech+Mono&display=swap');
-=======
-@import url('https://fonts.googleapis.com/css2?family=VT323&display=swap');
->>>>>>> 2778defa
-
 body {
   font-family: "Segoe UI", Tahoma, Geneva, Verdana, sans-serif;
   background: #f5f7fa;
@@ -81,32 +75,6 @@
 
 .cli-title {
   margin-bottom: 1rem;
-<<<<<<< HEAD
-  font-family: 'Share Tech Mono', monospace;
-  font-size: 2.8rem;
-  color: #00ff00;
-  background: #000;
-  padding: 0.25rem 0.5rem;
-  border: 2px solid #00ff00;
-  text-shadow: 0 0 5px #00ff00;
-  box-shadow: 0 0 10px #00ff00;
-  display: inline-block;
-  animation: title-flicker 2s infinite alternate;
-}
-
-@keyframes title-flicker {
-  0%, 100% {
-    opacity: 1;
-  }
-  50% {
-    opacity: 0.85;
-  }
-=======
-  font-family: 'VT323', monospace;
-  font-size: 2.5rem;
-  color: #33ff33;
-  text-shadow: 0 0 5px #33ff33, 0 0 10px #00ffff;
->>>>>>> 2778defa
 }
 
 /* CLI container styling */
